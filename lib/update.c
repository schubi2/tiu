/*  Copyright (C) 2022  Thorsten Kukuk <kukuk@suse.com>

    This library is free software; you can redistribute it and/or
    modify it under the terms of the GNU Lesser General Public
    License as published by the Free Software Foundation; either
    version 2.1 of the License, or (at your option) any later version.

    This library is distributed in the hope that it will be useful,
    but WITHOUT ANY WARRANTY; without even the implied warranty of
    MERCHANTABILITY or FITNESS FOR A PARTICULAR PURPOSE.  See the GNU
    Lesser General Public License for more details.

    You should have received a copy of the GNU Lesser General Public
    License along with this library; If not, see <http://www.gnu.org/licenses/>.
*/

#include <errno.h>
#include <fcntl.h>
#include <mntent.h>
#include <string.h>
#include <sys/stat.h>
#include <sys/mount.h>
#include <glib/gprintf.h>
#include <libeconf.h>

#include "tiu.h"
#include "tiu-internal.h"

static gboolean
snapper_create (const gchar *config, gchar **output, GError **error)
{
  g_autoptr (GSubprocess) sproc = NULL;
  GError *ierror = NULL;
  GPtrArray *args = g_ptr_array_new_full(8, g_free);

  if (debug_flag)
    g_printf("Running snapper create for '%s'...\n",
	     config?config:"root");

  g_ptr_array_add(args, "snapper");
  if (config)
    {
      g_ptr_array_add(args, "-c");
      g_ptr_array_add(args, g_strdup(config));
    }
  g_ptr_array_add(args, "create");
  g_ptr_array_add(args, "--print-number");
  g_ptr_array_add(args, NULL);

  sproc = g_subprocess_newv((const gchar * const *)args->pdata,
                            G_SUBPROCESS_FLAGS_STDOUT_PIPE, &ierror);
  if (sproc == NULL)
    {
      g_propagate_prefixed_error(error, ierror, "Failed to start snapper: ");
      return FALSE;
    }

  if (!g_subprocess_wait_check(sproc, NULL, &ierror))
    {
      g_propagate_prefixed_error(error, ierror,
                                 "Failed to execute snapper: ");
      return FALSE;
    }

  gchar *stdout;
  gchar *stderr;
  if (!g_subprocess_communicate_utf8 (sproc, NULL, NULL, &stdout, &stderr, &ierror))
    {
      g_propagate_prefixed_error(error, ierror,
                                 "Failed to read stdout: ");
      return FALSE;
    }

  if (stdout)
    {
      /* Remove trailing "\n" from output */
      int len = strlen(stdout);
      if (stdout[len - 1] == '\n')
	stdout[len - 1] = '\0';
      *output = g_strdup(stdout);
    }
  else
    {
      *output = NULL;
      g_set_error(error, G_FILE_ERROR, g_file_error_from_errno(EPIPE),
		  "Failed to read stdout");
      return FALSE;
    }

  return TRUE;
}

static gboolean
btrfs_set_readonly (const gchar *path, gboolean ro, GError **error)
{
  g_autoptr (GSubprocess) sproc = NULL;
  GError *ierror = NULL;
  GPtrArray *args = g_ptr_array_new_full(8, g_free);

  if (debug_flag)
    g_printf("Setting subvolume '%s' to '%s'...\n",
	     path, ro?"read-only":"read-write");

  g_ptr_array_add(args, "btrfs");
  g_ptr_array_add(args, "property");
  g_ptr_array_add(args, "set");
  g_ptr_array_add(args, g_strdup(path));
  g_ptr_array_add(args, "ro");
  g_ptr_array_add(args, ro?"true":"false");
  g_ptr_array_add(args, NULL);

  sproc = g_subprocess_newv((const gchar * const *)args->pdata,
                            G_SUBPROCESS_FLAGS_STDOUT_PIPE, &ierror);
  if (sproc == NULL)
    {
      g_propagate_prefixed_error(error, ierror, "Failed to start btrfs set property: ");
      return FALSE;
    }

  if (!g_subprocess_wait_check(sproc, NULL, &ierror))
    {
      g_propagate_prefixed_error(error, ierror,
                                 "Failed to execute btrfs set property: ");
      return FALSE;
    }

  return TRUE;
}

static gboolean
adjust_etc_fstab_usr_btrfs (const gchar *path, const gchar *snapshot_usr, GError **error)
{
  g_autoptr (GSubprocess) sproc = NULL;
  GError *ierror = NULL;
  GPtrArray *args = g_ptr_array_new_full(8, NULL);
  gboolean retval = TRUE;

  gchar *fstab = g_strjoin("/", path, "etc/fstab", NULL);

  if (debug_flag)
    g_printf("Adjusting '%s'...\n", fstab);

  gchar *sedarg = g_strjoin(NULL, "s|^/sysroot/os/.snapshots/.*/snapshot|/sysroot/os/.snapshots/",
			    snapshot_usr, "/snapshot|g", NULL);

  g_ptr_array_add(args, "sed");
  g_ptr_array_add(args, "-i");
  g_ptr_array_add(args, "-e");
  g_ptr_array_add(args, sedarg);
  g_ptr_array_add(args, fstab);
  g_ptr_array_add(args, NULL);

  sproc = g_subprocess_newv((const gchar * const *)args->pdata,
                            G_SUBPROCESS_FLAGS_STDOUT_PIPE, &ierror);
  if (sproc == NULL)
    {
      g_propagate_prefixed_error(error, ierror, "Failed to start sed on /etc/fstab: ");
      retval = FALSE;
      goto cleanup;
    }

  if (!g_subprocess_wait_check(sproc, NULL, &ierror))
    {
      g_propagate_prefixed_error(error, ierror,
                                 "Failed to execute sed on /etc/fstab: ");
      retval = FALSE;
      goto cleanup;
    }

 cleanup:
  g_ptr_array_free (args, TRUE);
  g_free (sedarg);
  g_free (fstab);

  return retval;
}

static gboolean
btrfs_get_subvolume_id (const gchar *snapshot_dir, gchar **output, GError **error)
{
  gboolean retval = TRUE;
  g_autoptr (GSubprocess) sproc = NULL;
  GError *ierror = NULL;
  GPtrArray *args = g_ptr_array_new_full(8, NULL);

  if (debug_flag)
    g_printf("Get subvolume ID for '%s'...\n", snapshot_dir);

  gchar *sharg = g_strjoin(NULL, "btrfs subvolume list -o /.snapshots | grep ",
			   snapshot_dir, " | awk '{print $2}'", NULL);


  g_ptr_array_add(args, "/bin/sh");
  g_ptr_array_add(args, "-c");
  g_ptr_array_add(args, sharg);
  g_ptr_array_add(args, NULL);

  sproc = g_subprocess_newv((const gchar * const *)args->pdata,
                            G_SUBPROCESS_FLAGS_STDOUT_PIPE, &ierror);
  if (sproc == NULL)
    {
      g_propagate_prefixed_error(error, ierror, "Failed to start getting subvolume ID: ");
      retval = FALSE;
      goto cleanup;
    }

  if (!g_subprocess_wait_check(sproc, NULL, &ierror))
    {
      g_propagate_prefixed_error(error, ierror,
                                 "Failed to execute getting subvolume ID: ");
      retval = FALSE;
      goto cleanup;
    }

  gchar *stdout;
  gchar *stderr;
  if (!g_subprocess_communicate_utf8 (sproc, NULL, NULL, &stdout, &stderr, &ierror))
    {
      g_propagate_prefixed_error(error, ierror,
                                 "Failed to read stdout to get subvolume ID: ");
      retval = FALSE;
      goto cleanup;

    }

  if (stdout)
    {
      /* Remove trailing "\n" from output */
      int len = strlen(stdout);
      if (stdout[len - 1] == '\n')
	stdout[len - 1] = '\0';
      *output = g_strdup(stdout);
    }
  else
    {
      *output = NULL;
      g_set_error(error, G_FILE_ERROR, g_file_error_from_errno(EPIPE),
		  "Failed to read stdout to get subvolume ID:");
      retval = FALSE;
      goto cleanup;
    }

 cleanup:
  g_ptr_array_free (args, TRUE);
  if (sharg)
    free (sharg);

  return retval;
}

static gboolean
btrfs_set_default (const gchar *btrfs_id, const gchar *path, GError **error)
{
  g_autoptr (GSubprocess) sproc = NULL;
  GError *ierror = NULL;
  GPtrArray *args = g_ptr_array_new_full(8, NULL);
  gboolean retval = TRUE;

  if (debug_flag)
    g_printf("Set btrfs subvolume %s as default...\n", btrfs_id);

  g_ptr_array_add(args, "btrfs");
  g_ptr_array_add(args, "subvolume");
  g_ptr_array_add(args, "set-default");
  g_ptr_array_add(args, g_strdup(btrfs_id));
  g_ptr_array_add(args, g_strdup(path));
  g_ptr_array_add(args, NULL);

  sproc = g_subprocess_newv((const gchar * const *)args->pdata,
                            G_SUBPROCESS_FLAGS_STDOUT_PIPE, &ierror);
  if (sproc == NULL)
    {
      g_propagate_prefixed_error(error, ierror, "Failed to start setting default subvolume: ");
      retval = FALSE;
      goto cleanup;
    }

  if (!g_subprocess_wait_check(sproc, NULL, &ierror))
    {
      g_propagate_prefixed_error(error, ierror,
                                 "Failed to execute setting default subvolume: ");
      retval = FALSE;
    }

 cleanup:
  g_ptr_array_free (args, TRUE);

  return retval;
}

static gboolean
update_kernel (GError **error)
{
  g_autoptr (GSubprocess) sproc = NULL;
  GError *ierror = NULL;
  GPtrArray *args = g_ptr_array_new_full(8, NULL);
  gboolean retval = TRUE;

  if (debug_flag)
    g_printf("Updating kernel in /boot...\n");

  g_ptr_array_add(args, "/usr/libexec/tiu/update-kernel");
  g_ptr_array_add(args, NULL);

  sproc = g_subprocess_newv((const gchar * const *)args->pdata,
                            G_SUBPROCESS_FLAGS_STDOUT_PIPE, &ierror);
  if (sproc == NULL)
    {
      g_propagate_prefixed_error(error, ierror,
				 "Failed to start update-kernel sub-process: ");
      retval = FALSE;
      goto cleanup;
    }

  if (!g_subprocess_wait_check(sproc, NULL, &ierror))
    {
      g_propagate_prefixed_error(error, ierror,
                                 "Failed to execute update-kernel sub-process: ");
      retval = FALSE;
    }

 cleanup:
  g_ptr_array_free (args, TRUE);

  return retval;
}

static gboolean
update_bootloader (GError **error)
{
  g_autoptr (GSubprocess) sproc = NULL;
  GError *ierror = NULL;
  GPtrArray *args = g_ptr_array_new_full(8, NULL);
  gboolean retval = TRUE;

  if (debug_flag)
    g_printf("Updating bootloader...\n");

  g_ptr_array_add(args, "/usr/sbin/update-bootloader");
  g_ptr_array_add(args, "--reinit");
  g_ptr_array_add(args, NULL);

  sproc = g_subprocess_newv((const gchar * const *)args->pdata,
                            G_SUBPROCESS_FLAGS_STDOUT_PIPE, &ierror);
  if (sproc == NULL)
    {
      g_propagate_prefixed_error(error, ierror,
				 "Failed to start sub-process: ");
      retval = FALSE;
      goto cleanup;
    }

  if (!g_subprocess_wait_check(sproc, NULL, &ierror))
    {
      g_propagate_prefixed_error(error, ierror,
                                 "Failed to execute sub-process: ");
      retval = FALSE;
    }

 cleanup:
  g_ptr_array_free (args, TRUE);

  return retval;
}

static gboolean
update_system_usr_btrfs (TIUBundle *bundle, const gchar *store, GError **error)
{
  gboolean retval = TRUE;
  GError *ierror = NULL;
  gchar *snapshot_root = NULL;
  gchar *snapshot_usr = NULL;
  gchar *subvol_id = NULL;
  gchar *usr_root_path = NULL;

  if (verbose_flag)
    g_printf("Update /usr with btrfs snapshots...\n");

  /* Create at first the root snapshot, so that we can mount /usr
     later on it to update the kernel */
  if (!snapper_create (NULL, &snapshot_root, &ierror))
    {
      g_propagate_error(error, ierror);
      return FALSE;
    }

  gchar *root_path = g_strjoin("/", "/.snapshots",
			      snapshot_root, "snapshot", NULL);
  if (!btrfs_set_readonly (root_path, false, &ierror))
    {
      g_propagate_error(error, ierror);
      retval = FALSE;
      goto cleanup;
    }


  if (!snapper_create ("usr", &snapshot_usr, &ierror))
    {
      g_propagate_error(error, ierror);
      retval = FALSE;
      goto cleanup;
    }

<<<<<<< HEAD
  gchar *usr_path = g_strjoin("/", snapshot_path, "usr", NULL);
  if (!extract_image(bundle, usr_path, store, &ierror))
=======
  gchar *usr_snapshot_path = g_strjoin("/", "/os/.snapshots",
				       snapshot_usr, "snapshot", NULL);
  if (!btrfs_set_readonly (usr_snapshot_path, false, &ierror))
    {
      g_propagate_error(error, ierror);
      retval = FALSE;
      goto cleanup;
    }

  gchar *usr_path = g_strjoin("/", usr_snapshot_path, "usr", NULL);
  if (!extract_image(bundle, usr_path, &ierror))
>>>>>>> df1d6adc
    {
      g_propagate_error(error, ierror);
      retval = FALSE;
      goto cleanup;
    }

  /* touch /usr for systemd */
  utimensat(AT_FDCWD, usr_path, NULL, 0);

  /* make /usr snapshot readonly again */
  if (!btrfs_set_readonly (usr_snapshot_path, true, &ierror))
    {
      g_propagate_error(error, ierror);
      retval = FALSE;
      goto cleanup;
    }

  if (!adjust_etc_fstab_usr_btrfs (root_path, snapshot_usr, &ierror))
    {
      g_propagate_error(error, ierror);
      retval = FALSE;
      goto cleanup;
    }

  usr_root_path = g_strjoin("/", "/.snapshots",
			    snapshot_root, "snapshot/usr", NULL);
  if (mount(usr_path, usr_root_path, "bind", MS_BIND, NULL) < 0)
    {
      int err = errno;
      g_set_error(error, G_FILE_ERROR, g_file_error_from_errno(err),
                  "failed to bind mount snapshot %s on %s: %s",
		  usr_path, usr_root_path, g_strerror(err));
      retval = FALSE;
      goto cleanup;
    }

  if (!update_kernel (&ierror))
    {
      g_propagate_error(error, ierror);
      retval = FALSE;
      goto cleanup;
    }

  if (!update_bootloader (&ierror))
    {
      g_propagate_error(error, ierror);
      retval = FALSE;
      goto cleanup;
    }

  btrfs_get_subvolume_id (root_path, &subvol_id, &ierror);
  btrfs_set_default (subvol_id, root_path, &ierror);

 cleanup:
  if (usr_root_path != NULL)
    {
      if (umount2 (usr_root_path, UMOUNT_NOFOLLOW))
	/* XXX print error in cleanup really helpful? Will it overwrite original error? */
#if 0
	{
	  int err = errno;
	  g_set_error(error, G_FILE_ERROR, g_file_error_from_errno(err),
		      "failed to umount %s: %s", mountpoint, g_strerror(err));
	}
#endif
      free (usr_root_path);
    }

  if (snapshot_usr)
    free (snapshot_usr);
  if (snapshot_root)
    free (snapshot_root);
  if (subvol_id)
    free (subvol_id);

  return retval;
}

static gchar *
get_next_partition (GError **error)
{
  struct mntent *ent;
  FILE *f;
  char *new_dev = NULL;

  f = setmntent ("/proc/mounts", "r");
  if (f == NULL)
    {
      int err = errno;
      g_set_error (error, G_FILE_ERROR, g_file_error_from_errno(err),
		   "Failed to open /proc/mounts: %s", g_strerror(err));
      return FALSE;
    }

  while (NULL != (ent = getmntent (f)))
    {
      if (strcmp (ent->mnt_dir, "/usr") == 0)
	{
	  printf("%s %s\n", ent->mnt_fsname, ent->mnt_dir);

	  new_dev = malloc (strlen (ent->mnt_fsname) + 2); /* +2: one for '\0', one if we go from 9->10 */
	  /* XXX check for failed malloc */
	  strcpy (new_dev, ent->mnt_fsname);
	  break;
	}
    }

  endmntent(f);

  if (new_dev == NULL)
    {
      /* XXX set error that we haven't found the device */
      return NULL;
    }

  size_t len = strlen (new_dev);
  char *cp = &new_dev[len];
  for (size_t i = 1; i < len; i++)
    {
      if (new_dev[len - i] >= '0' && new_dev[len - i] <= '9')
	cp--;
      else
	break;
    }
  /* XXX use strtoul */
  int part_nr = atoi (cp);

  if (part_nr < 1)
    /* XXX error message */
    return NULL;

  ++part_nr;
  /* XXX make min and max partition number configureable */
  if (part_nr == 5)
    part_nr = 3;

  *cp = '\0';
  sprintf (new_dev, "%s%i", new_dev, part_nr);

  return new_dev;
}

static gboolean
update_system_usr_AB (TIUBundle *bundle __attribute__((unused)),
		      const gchar *store, GError **error)
{
  gboolean retval = TRUE;
  GError *ierror = NULL;
  gchar *snapshot_root = NULL;
  gchar *subvol_id = NULL;
  gchar *device = NULL;

  if (verbose_flag)
    g_printf("Update /usr with A/B partitions...\n");

  if (!snapper_create (NULL, &snapshot_root, &ierror))
    {
      g_propagate_error(error, ierror);
      return FALSE;
    }

  device = get_next_partition(&ierror); /* XXX make sure device get free'd */
  if (device == NULL)
    {
      if (ierror != NULL)
	g_propagate_error(error, ierror);
      return FALSE;
    }

  const gchar *mountpoint = "/var/lib/tiu/mount";
  if (!g_file_test(mountpoint, G_FILE_TEST_IS_DIR))
    {
      gint ret;
      ret = g_mkdir_with_parents(mountpoint, 0700);

      if (ret != 0)
        {
          g_set_error(error, G_FILE_ERROR, G_FILE_ERROR_FAILED,
                      "Failed creating mount path '%s'", mountpoint);
          return FALSE;
        }
    }

  if (debug_flag)
    g_printf("Mounting partition '%s' to '%s'\n", device, mountpoint);

  /* XXX we should have an entry in the config defining the used filesystem type.
     So that we could e.g. use ext4 instead of xfs */
  if (mount(device, mountpoint, "xfs", 0, NULL))
    {
      int err = errno;
      g_set_error(&ierror, G_FILE_ERROR, g_file_error_from_errno(err),
                  "failed to mount partition %s: %s", device, g_strerror(err));
      retval = FALSE;
      goto cleanup;
    }

  if (!extract_image(bundle, mountpoint, store, &ierror))
    {
      g_propagate_error(error, ierror);
      retval = FALSE;
      goto cleanup;
    }



  /* touch /usr for systemd */
  utimensat(AT_FDCWD, mountpoint, NULL, 0);

  gchar *root_path = g_strjoin("/", "/.snapshots",
			       snapshot_root, "snapshot", NULL);
  if (!btrfs_set_readonly (root_path, false, &ierror))
    {
      g_propagate_error(error, ierror);
      retval = FALSE;
      goto cleanup;
    }

#if 0
  if (!adjust_etc_fstab_usr_AB (root_path, snapshot_usr, &ierror))
    {
      g_propagate_error(error, ierror);
      retval = FALSE;
      goto cleanup;
    }
#endif

  if (!update_kernel (&ierror))
    {
      g_propagate_error(error, ierror);
      retval = FALSE;
      goto cleanup;
    }

  if (!update_bootloader (&ierror))
    {
      g_propagate_error(error, ierror);
      retval = FALSE;
      goto cleanup;
    }

  btrfs_get_subvolume_id (root_path, &subvol_id, &ierror);
  btrfs_set_default (subvol_id, root_path, &ierror);

 cleanup:
  if (device)
    free (device);

  if (umount2 (mountpoint, UMOUNT_NOFOLLOW))
    /* XXX print error in cleanup really helpful? Will it overwrite original error? */
#if 0
    {
      int err = errno;
      g_set_error(error, G_FILE_ERROR, g_file_error_from_errno(err),
		  "failed to umount %s: %s", mountpoint, g_strerror(err));
    }
#endif

  if (snapshot_root)
    free (snapshot_root);
  if (subvol_id)
    free (subvol_id);

  return retval;
}

gboolean
update_system (TIUBundle *bundle, const gchar *store, GError **error)
{
  if (access ("/os", F_OK) == 0)
    return update_system_usr_btrfs (bundle, store, error);
  else
    return update_system_usr_AB (bundle, store, error);
}<|MERGE_RESOLUTION|>--- conflicted
+++ resolved
@@ -401,10 +401,6 @@
       goto cleanup;
     }
 
-<<<<<<< HEAD
-  gchar *usr_path = g_strjoin("/", snapshot_path, "usr", NULL);
-  if (!extract_image(bundle, usr_path, store, &ierror))
-=======
   gchar *usr_snapshot_path = g_strjoin("/", "/os/.snapshots",
 				       snapshot_usr, "snapshot", NULL);
   if (!btrfs_set_readonly (usr_snapshot_path, false, &ierror))
@@ -415,8 +411,7 @@
     }
 
   gchar *usr_path = g_strjoin("/", usr_snapshot_path, "usr", NULL);
-  if (!extract_image(bundle, usr_path, &ierror))
->>>>>>> df1d6adc
+  if (!extract_image(bundle, usr_path, store, &ierror))
     {
       g_propagate_error(error, ierror);
       retval = FALSE;
